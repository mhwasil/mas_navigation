<?xml version="1.0"?>
<package>
    <name>mcr_recovery_behaviors</name>
    <version>0.0.1</version>
    <description>

<<<<<<< HEAD
        This package provides different recovery behaviors for a mobile base
=======
		Different recovery behaviors for a mobile base
>>>>>>> 3dfaa806

    </description>
    
    <maintainer email="olima_84@yahoo.com">Oscar Lima</maintainer>
    <license>GPLv3</license>
    <author email="olima_84@yahoo.com">Oscar Lima</author>

    <url>https://github.com/mas-group/robocup-at-work</url>

    <buildtool_depend>catkin</buildtool_depend>

    <build_depend>cmake_modules</build_depend>
    <build_depend>roscpp</build_depend>
    <build_depend>tf</build_depend>
    <build_depend>costmap_2d</build_depend>
    <build_depend>nav_core</build_depend>
    <build_depend>pluginlib</build_depend>
    <build_depend>eigen</build_depend>
    <build_depend>pcl</build_depend>
    <build_depend>pcl_ros</build_depend>
    <build_depend>geometry_msgs</build_depend>
    
<<<<<<< HEAD
    <run_depend>roscpp</run_depend>
    <run_depend>tf</run_depend>
    <run_depend>costmap_2d</run_depend>
    <run_depend>nav_core</run_depend>
    <run_depend>pluginlib</run_depend>
    <run_depend>eigen</run_depend>
=======
	<build_depend>roscpp</build_depend>
	<build_depend>tf</build_depend>
	<build_depend>costmap_2d</build_depend>
	<build_depend>nav_core</build_depend>
	<build_depend>pluginlib</build_depend>
	<build_depend>eigen</build_depend>
	<build_depend>libpcl-all-dev</build_depend>
	<build_depend>pcl_ros</build_depend>
	<build_depend>geometry_msgs</build_depend>
	<build_depend>cmake_modules</build_depend>
	
	<run_depend>roscpp</run_depend>
	<run_depend>tf</run_depend>
	<run_depend>costmap_2d</run_depend>
	<run_depend>nav_core</run_depend>
	<run_depend>pluginlib</run_depend>
	<run_depend>eigen</run_depend>
>>>>>>> 3dfaa806
    
    <export>
        <nav_core plugin="${prefix}/plugins.xml" />
    </export>
</package>

<|MERGE_RESOLUTION|>--- conflicted
+++ resolved
@@ -3,13 +3,7 @@
     <name>mcr_recovery_behaviors</name>
     <version>0.0.1</version>
     <description>
-
-<<<<<<< HEAD
-        This package provides different recovery behaviors for a mobile base
-=======
-		Different recovery behaviors for a mobile base
->>>>>>> 3dfaa806
-
+      Different recovery behaviors for a mobile base
     </description>
     
     <maintainer email="olima_84@yahoo.com">Oscar Lima</maintainer>
@@ -27,27 +21,9 @@
     <build_depend>nav_core</build_depend>
     <build_depend>pluginlib</build_depend>
     <build_depend>eigen</build_depend>
-    <build_depend>pcl</build_depend>
+	<build_depend>libpcl-all-dev</build_depend>
     <build_depend>pcl_ros</build_depend>
-    <build_depend>geometry_msgs</build_depend>
-    
-<<<<<<< HEAD
-    <run_depend>roscpp</run_depend>
-    <run_depend>tf</run_depend>
-    <run_depend>costmap_2d</run_depend>
-    <run_depend>nav_core</run_depend>
-    <run_depend>pluginlib</run_depend>
-    <run_depend>eigen</run_depend>
-=======
-	<build_depend>roscpp</build_depend>
-	<build_depend>tf</build_depend>
-	<build_depend>costmap_2d</build_depend>
-	<build_depend>nav_core</build_depend>
-	<build_depend>pluginlib</build_depend>
-	<build_depend>eigen</build_depend>
-	<build_depend>libpcl-all-dev</build_depend>
-	<build_depend>pcl_ros</build_depend>
-	<build_depend>geometry_msgs</build_depend>
+    <build_depend>geometry_msgs</build_depend>  
 	<build_depend>cmake_modules</build_depend>
 	
 	<run_depend>roscpp</run_depend>
@@ -56,7 +32,6 @@
 	<run_depend>nav_core</run_depend>
 	<run_depend>pluginlib</run_depend>
 	<run_depend>eigen</run_depend>
->>>>>>> 3dfaa806
     
     <export>
         <nav_core plugin="${prefix}/plugins.xml" />
